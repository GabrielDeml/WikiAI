import torch
import torch.nn as nn
import torch.nn.functional as F
import torch.optim as optim
from torch.utils.data import DataLoader, IterableDataset
from torch.optim import AdamW
from transformers import get_linear_schedule_with_warmup
from torch.nn.utils.rnn import pad_sequence
import numpy as np
import random
import math
import os
from tqdm import tqdm
from datasets import load_dataset
from transformers import AutoTokenizer
from transformers import AdamW, get_linear_schedule_with_warmup
import glob
from torch.amp import autocast, GradScaler
import subprocess
import time
try:
    import bitsandbytes as bnb
    BNB_AVAILABLE = True
except ImportError:
    BNB_AVAILABLE = False

# Set random seed for reproducibility
seed = 42
torch.manual_seed(seed)
random.seed(seed)
np.random.seed(seed)

# Device selection: Prefer MPS (Apple Silicon GPU), then CUDA, then CPU
if torch.backends.mps.is_available():
    device = torch.device("mps")
elif torch.cuda.is_available():
    device = torch.device("cuda")
else:
    device = torch.device("cpu")
print(f"Using device: {device}")
if device.type == "cuda":
    torch.backends.cudnn.benchmark = True

# Tokenizer setup
TOKENIZER_NAME = "microsoft/codebert-base"  # Code-aware tokenizer
# Load the tokenizer from HuggingFace
tokenizer = AutoTokenizer.from_pretrained(TOKENIZER_NAME)
MAX_LEN = 128  # Maximum sequence length for input/output

# --- Wikipedia streaming and tokenization utilities ---

def pairwise_sentences(article):
    """
    Splits code content into consecutive line pairs.
    Used to create (input, response) pairs for chatbot training.
    """
    raw = article.get("content", "")
    if not raw:
        return
    # Discard very large files to avoid long streams
    if len(raw) > 200_000:  # skip files over ~200k chars
        return
    # Split on non-empty lines
    lines = [line for line in raw.split("\n") if line.strip()]
    # Yield consecutive line pairs
    for i in range(len(lines) - 1):
        yield lines[i], lines[i + 1]

def gen_tokenized_pairs(max_pairs=100000):
    """
    Streams Wikipedia articles and yields tokenized (input, response) pairs up to max_pairs.
    Each pair is tokenized and padded to MAX_LEN.
    """
    wiki = load_dataset("bigcode/the-stack", split="train", streaming=True, trust_remote_code=True)
    count = 0
    for article in tqdm(wiki, total=max_pairs//2, desc="Streaming Wikipedia"):
        raw = article.get("content", "")
        if not raw or len(raw) > 200_000:
            continue
        for inp, resp in pairwise_sentences(article):
            if len(inp.split()) > 2 and len(resp.split()) > 2:
                input_enc = tokenizer(inp, truncation=True, padding="max_length", max_length=MAX_LEN, return_tensors="pt")
                resp_enc = tokenizer(resp, truncation=True, padding="max_length", max_length=MAX_LEN, return_tensors="pt")
                yield {
                    "input": input_enc["input_ids"].squeeze(0),
                    # Decoder input starts with [CLS] and is shifted right
                    "response_input": torch.cat([
                        torch.tensor([tokenizer.cls_token_id]),
                        resp_enc["input_ids"].squeeze(0)[:-1]
                    ]),
                    # Decoder target is the actual response
                    "response_target": resp_enc["input_ids"].squeeze(0)
                }
                count += 1
                if count >= max_pairs:
                    return

class WikiChatIterableDataset(IterableDataset):
    """
    Iterable PyTorch dataset that streams Wikipedia and yields tokenized (input, response) pairs.
    """
    def __init__(self, max_pairs=100000):
        super().__init__()
        self.max_pairs = max_pairs

    def __iter__(self):
        """
        Iterates through the dataset, yielding tokenized input-response pairs.
        """
        count = 0
        wiki = load_dataset("bigcode/the-stack", split="train", streaming=True, trust_remote_code=True)
        for article in wiki:
            raw = article.get("content", "")
            if not raw or len(raw) > 200_000:
                continue
            for inp, resp in pairwise_sentences(article):
                if len(inp.split()) > 2 and len(resp.split()) > 2:
                    input_enc = tokenizer(inp, truncation=True, padding=False, max_length=MAX_LEN, return_tensors="pt")
                    resp_enc = tokenizer(resp, truncation=True, padding=False, max_length=MAX_LEN, return_tensors="pt")
                    yield {
                        "input": input_enc["input_ids"].squeeze(0),
                        # Decoder input starts with [CLS] and is shifted right
                        "response_input": torch.cat([
                            torch.tensor([tokenizer.cls_token_id]),
                            resp_enc["input_ids"].squeeze(0)[:-1]
                        ]),
                        # Decoder target is the actual response
                        "response_target": resp_enc["input_ids"].squeeze(0)
                    }
                    count += 1
                    if count >= self.max_pairs:
                        return

    def __len__(self):
        """Returns the number of pairs in the dataset."""
        return self.max_pairs

def collate_fn(batch):
    """
    Pads a batch of samples to the same length for input, response_input, and response_target.
    Returns a dictionary of padded tensors.
    """
    inputs = pad_sequence([item["input"] for item in batch], batch_first=True, padding_value=tokenizer.pad_token_id)
    resp_inputs = pad_sequence([item["response_input"] for item in batch], batch_first=True, padding_value=tokenizer.pad_token_id)
    resp_targets = pad_sequence([item["response_target"] for item in batch], batch_first=True, padding_value=tokenizer.pad_token_id)
    return {"input": inputs, "response_input": resp_inputs, "response_target": resp_targets}

# --- Positional Encoding for Transformer ---
class PositionalEncoding(nn.Module):
    """
    Implements sinusoidal positional encoding for transformer models.
    """
    def __init__(self, d_model, max_seq_length=100):
        super(PositionalEncoding, self).__init__()
        
        pe = torch.zeros(max_seq_length, d_model)
        position = torch.arange(0, max_seq_length, dtype=torch.float).unsqueeze(1)
        div_term = torch.exp(torch.arange(0, d_model, 2).float() * (-math.log(10000.0) / d_model))
        
        pe[:, 0::2] = torch.sin(position * div_term)
        pe[:, 1::2] = torch.cos(position * div_term)
        
        self.register_buffer('pe', pe.unsqueeze(0))  # Register as buffer so it's saved with the model
        
    def forward(self, x):
        # Add positional encoding to input tensor x
        return x + self.pe[:, :x.size(1)]

# --- Transformer Chatbot Model ---
class TransformerChatbot(nn.Module):
    """
    Sequence-to-sequence transformer model for chatbot response generation.
    """
<<<<<<< HEAD
    def __init__(self, vocab_size, d_model=512, nhead=8, num_encoder_layers=8, num_decoder_layers=8, dim_feedforward=8192, dropout=0.1):
=======
    def __init__(self, vocab_size, d_model=512, nhead=8, num_encoder_layers=6, num_decoder_layers=6, dim_feedforward=2048, dropout=0.1):
>>>>>>> 27a67788
        super(TransformerChatbot, self).__init__()
        
        # Embedding layer for tokens
        self.embedding = nn.Embedding(vocab_size, d_model)
        # Positional encoding
        self.positional_encoding = PositionalEncoding(d_model)
        self.dropout = nn.Dropout(dropout)
        
        # Transformer encoder-decoder
        self.transformer = nn.Transformer(
            d_model=d_model,
            nhead=nhead,
            num_encoder_layers=num_encoder_layers,
            num_decoder_layers=num_decoder_layers,
            dim_feedforward=dim_feedforward,
            batch_first=True,
            dropout=dropout
        )
        
        # Output projection to vocabulary size
        self.output_layer = nn.Linear(d_model, vocab_size)
        
    def forward(self, src, tgt, src_mask=None, tgt_mask=None):
        """
        Forward pass for the transformer chatbot.
        src: input tensor (batch, seq_len)
        tgt: decoder input tensor (batch, seq_len)
        Returns logits for each token in the output sequence.
        """
        # Embedding and positional encoding
        src_embedded = self.dropout(self.positional_encoding(self.embedding(src)))
        tgt_embedded = self.dropout(self.positional_encoding(self.embedding(tgt)))
        
        # Create masks for padding tokens
        src_key_padding_mask = (src == tokenizer.pad_token_id)
        tgt_key_padding_mask = (tgt == tokenizer.pad_token_id)
        
        # Generate subsequent mask for target (prevents attending to future tokens)
        tgt_len = tgt.size(1)
        subsequent_mask = self.generate_square_subsequent_mask(tgt_len).to(tgt.device)
        
        # Ensure mask type matches key_padding_mask type (bool)
        if subsequent_mask.dtype != torch.bool:
            subsequent_mask = subsequent_mask == 0
        
        # Transformer forward pass
        output = self.transformer(
            src_embedded, 
            tgt_embedded, 
            src_mask=src_mask, 
            tgt_mask=subsequent_mask,
            src_key_padding_mask=src_key_padding_mask,
            tgt_key_padding_mask=tgt_key_padding_mask
        )
        
        # Project to vocabulary logits
        return self.output_layer(output)
    
    def generate_square_subsequent_mask(self, sz):
        """
        Generates a square mask for the sequence. Used in the decoder to mask future positions.
        """
        mask = (torch.triu(torch.ones(sz, sz)) == 1).transpose(0, 1)
        mask = mask.float().masked_fill(mask == 0, float('-inf')).masked_fill(mask == 1, float(0.0))
        return mask

# --- Training function with mixed precision for MPS ---
def train(model, train_loader, val_loader, optimizer, criterion, device, scheduler, total_steps):
    """
    Trains the transformer chatbot model for a fixed number of steps.
    Runs validation and checkpointing every CHECKPOINT_STEPS iterations.
    """
    best_val_loss = float('inf')
    checkpoint_interval = int(os.environ.get("CHECKPOINT_STEPS", 1000))
    iteration = 0
    scaler = GradScaler(device if device.type == "cuda" else None)
    from itertools import islice, cycle
    from math import ceil

    pbar = tqdm(total=total_steps, desc="Training")
    model.train()
    cumulative_loss = 0.0
    for batch in islice(cycle(train_loader), total_steps):
        src = batch["input"].to(device)
        tgt_input = batch["response_input"].to(device)
        tgt_output = batch["response_target"].to(device)

        optimizer.zero_grad()
        with autocast(device_type=device.type if device.type in ("cuda", "cpu", "mps") else "cpu"):
            output = model(src, tgt_input)
            output_flat = output.view(-1, output.size(-1))
            tgt_output_flat = tgt_output.view(-1)
            loss = criterion(output_flat, tgt_output_flat)

        scaler.scale(loss).backward()
        scaler.unscale_(optimizer)
        torch.nn.utils.clip_grad_norm_(model.parameters(), max_norm=1.0)
        scaler.step(optimizer)
        scaler.update()
        scheduler.step()

        iteration += 1
        cumulative_loss += loss.item()
        avg_loss = cumulative_loss / iteration
        pbar.update(1)
        pbar.set_postfix(loss=f"{avg_loss:.4f}")

        if iteration % checkpoint_interval == 0:
            # Validation
            val_loss = 0.0
            val_steps = ceil(val_loader.dataset.max_pairs / val_loader.batch_size)
            val_pbar = tqdm(total=val_steps, desc="Validation")
            model.eval()
            val_batches = 0
            with torch.no_grad():
                for vbatch in islice(cycle(val_loader), val_steps):
                    vsrc = vbatch["input"].to(device)
                    vtgt_in = vbatch["response_input"].to(device)
                    vtgt_out = vbatch["response_target"].to(device)
                    # Skip batch if all targets are padding
                    if (vtgt_out != tokenizer.pad_token_id).sum() == 0:
                        continue
                    vout = model(vsrc, vtgt_in)
                    vloss = criterion(vout.view(-1, vout.size(-1)), vtgt_out.view(-1))
                    # Skip batch if loss is nan or inf
                    if torch.isnan(vloss) or torch.isinf(vloss):
                        print("[Validation] NaN or Inf loss detected, skipping batch.")
                        continue
                    val_loss += vloss.item()
                    val_batches += 1
                    val_pbar.update(1)
            val_pbar.close()
            avg_val = val_loss / max(val_batches, 1)
            print(f"\nIter {iteration}: Validation Loss: {avg_val:.4f}")
            ckpt_path = f"models/iter_{iteration}.pth"
            os.makedirs("models", exist_ok=True)
            torch.save({
                'iteration': iteration,
                'model_state_dict': model.state_dict(),
                'optimizer_state_dict': optimizer.state_dict(),
                'tokenizer': tokenizer.name_or_path
            }, ckpt_path)
            print(f"Checkpoint saved to {ckpt_path}")
            model.train()
    pbar.close()
    return model

# --- Generate response function (tokenizer-based) ---
def generate_response(model, input_text, tokenizer, device, max_length=20, temperature=1.0, top_k=50):
    """
    Generates a response from the model given an input text string.
    Uses top-k sampling and temperature for diversity.
    """
    model.eval()
    input_enc = tokenizer(input_text, truncation=True, padding="max_length", max_length=max_length, return_tensors="pt")
    input_tensor = input_enc["input_ids"].to(device)
    decoder_input = torch.tensor([[tokenizer.cls_token_id]], dtype=torch.long).to(device)
    output_ids = []
    for _ in range(max_length):
        with torch.no_grad():
            output = model(input_tensor, decoder_input)
        next_token_logits = output[:, -1, :]
        logits = next_token_logits / temperature
        # Top-k filtering
        topk_vals, topk_indices = torch.topk(logits, top_k)
        filter_mask = logits < topk_vals.min()
        logits[filter_mask] = -float('Inf')
        probs = F.softmax(logits, dim=-1)
        next_token_id = torch.multinomial(probs, 1).item()
        if next_token_id == tokenizer.sep_token_id or next_token_id == tokenizer.pad_token_id:
            break
        output_ids.append(next_token_id)
        decoder_input = torch.cat([decoder_input, torch.tensor([[next_token_id]], dtype=torch.long).to(device)], dim=1)
    return tokenizer.decode(output_ids, skip_special_tokens=True)

# --- Main training procedure ---
def main():
    """
    Main function to set up data, model, optimizer, and start training.
    Handles checkpoint loading and saving.
    """
<<<<<<< HEAD
    # Allow batch size override via env, default to 512 for speed
    train_batch_size = int(os.environ.get("BATCH_SIZE", 512))
    val_batch_size = int(os.environ.get("VAL_BATCH_SIZE", 32))
    lr = 0.001
    max_pairs = int(os.environ.get("WIKI_PAIRS", 5000))
    train_dataset = WikiChatIterableDataset(max_pairs)
    train_loader = DataLoader(
        train_dataset,
        batch_size=train_batch_size,
        collate_fn=collate_fn,
        num_workers=8,
        pin_memory=True,
        persistent_workers=True,
        shuffle=False
    )

    # Validation DataLoader with larger dataset and smaller batch size
    val_max_pairs = int(os.environ.get("VAL_WIKI_PAIRS", 10000))
    val_dataset = WikiChatIterableDataset(val_max_pairs)
    val_loader = DataLoader(
        val_dataset,
        batch_size=val_batch_size,
        collate_fn=collate_fn,
        num_workers=4,
        pin_memory=True,
        persistent_workers=True,
        shuffle=False
    )
=======
    batch_size = 16
    lr = 5e-5
    max_pairs = int(os.environ.get("WIKI_PAIRS", 100000))
    dataset = WikiChatIterableDataset(max_pairs)
    dataloader = DataLoader(dataset, batch_size=batch_size, collate_fn=collate_fn, num_workers=2, shuffle=False)
    model = TransformerChatbot(tokenizer.vocab_size).to(device)
    optimizer = AdamW(model.parameters(), lr=lr, weight_decay=0.01)

    # Linear warmup schedule: 10% warmup, then linear decay
    total_steps = len(dataloader) * 50
    scheduler = get_linear_schedule_with_warmup(optimizer, num_warmup_steps=int(0.1 * total_steps), num_training_steps=total_steps)
>>>>>>> 27a67788

    # Find latest checkpoint
    checkpoint_files = glob.glob('models/chatbot_epoch_*.pth')
    if checkpoint_files:
        latest_ckpt = max(checkpoint_files, key=os.path.getctime)
        print(f"Loading checkpoint: {latest_ckpt}")
        checkpoint = torch.load(latest_ckpt, map_location=device)
        model = TransformerChatbot(tokenizer.vocab_size).to(device)
        model.load_state_dict(checkpoint['model_state_dict'])
    else:
        print("No checkpoint found. Starting from scratch.")
        model = TransformerChatbot(tokenizer.vocab_size).to(device)

    # Total training steps
    total_steps = int(os.environ.get("TRAIN_STEPS", 100000))
    # Use bitsandbytes AdamW8bit if available and on CUDA
    if BNB_AVAILABLE and device.type == "cuda":
        print("Using bitsandbytes AdamW8bit optimizer for speed and memory efficiency.")
        optimizer = bnb.optim.AdamW8bit(model.parameters(), lr=lr, weight_decay=0.01)
    else:
        optimizer = AdamW(model.parameters(), lr=lr, weight_decay=0.01)
    scheduler = get_linear_schedule_with_warmup(
        optimizer,
        num_warmup_steps=total_steps // 10,
        num_training_steps=total_steps
    )
    print(f"Training for {total_steps} steps with checkpoints every {os.environ.get('CHECKPOINT_STEPS', 1000)} iterations...")
    criterion = nn.CrossEntropyLoss(ignore_index=tokenizer.pad_token_id, label_smoothing=0.1)

    # Log GPU utilization every 100 steps
    def log_gpu_util():
        if device.type == "cuda":
            try:
                util = subprocess.check_output(["nvidia-smi", "--query-gpu=utilization.gpu,memory.used,memory.total", "--format=csv,noheader,nounits"])
                print("[GPU]", util.decode().strip())
            except Exception as e:
                print("[GPU] nvidia-smi not available:", e)

    # Try to auto-tune batch size if OOM
    try:
        model = train(model, train_loader, val_loader, optimizer, criterion, device, scheduler, total_steps)
    except RuntimeError as e:
        if "out of memory" in str(e):
            print("CUDA OOM: Try reducing BATCH_SIZE env variable.")
        raise

<<<<<<< HEAD
=======
    epochs = 50  # You can change this or make it configurable
    print("Training model...")
    model = train(model, dataloader, optimizer, criterion, device, scheduler, start_epoch=start_epoch, epochs=start_epoch+epochs)
>>>>>>> 27a67788
    print("Training complete.")
    # Suggest using local dataset for speed if streaming is slow
    print("Tip: For even faster training, consider downloading a local subset of the dataset and training from disk instead of streaming.")

if __name__ == "__main__":
    main()<|MERGE_RESOLUTION|>--- conflicted
+++ resolved
@@ -171,12 +171,7 @@
     """
     Sequence-to-sequence transformer model for chatbot response generation.
     """
-<<<<<<< HEAD
     def __init__(self, vocab_size, d_model=512, nhead=8, num_encoder_layers=8, num_decoder_layers=8, dim_feedforward=8192, dropout=0.1):
-=======
-    def __init__(self, vocab_size, d_model=512, nhead=8, num_encoder_layers=6, num_decoder_layers=6, dim_feedforward=2048, dropout=0.1):
->>>>>>> 27a67788
-        super(TransformerChatbot, self).__init__()
         
         # Embedding layer for tokens
         self.embedding = nn.Embedding(vocab_size, d_model)
@@ -357,7 +352,6 @@
     Main function to set up data, model, optimizer, and start training.
     Handles checkpoint loading and saving.
     """
-<<<<<<< HEAD
     # Allow batch size override via env, default to 512 for speed
     train_batch_size = int(os.environ.get("BATCH_SIZE", 512))
     val_batch_size = int(os.environ.get("VAL_BATCH_SIZE", 32))
@@ -386,19 +380,6 @@
         persistent_workers=True,
         shuffle=False
     )
-=======
-    batch_size = 16
-    lr = 5e-5
-    max_pairs = int(os.environ.get("WIKI_PAIRS", 100000))
-    dataset = WikiChatIterableDataset(max_pairs)
-    dataloader = DataLoader(dataset, batch_size=batch_size, collate_fn=collate_fn, num_workers=2, shuffle=False)
-    model = TransformerChatbot(tokenizer.vocab_size).to(device)
-    optimizer = AdamW(model.parameters(), lr=lr, weight_decay=0.01)
-
-    # Linear warmup schedule: 10% warmup, then linear decay
-    total_steps = len(dataloader) * 50
-    scheduler = get_linear_schedule_with_warmup(optimizer, num_warmup_steps=int(0.1 * total_steps), num_training_steps=total_steps)
->>>>>>> 27a67788
 
     # Find latest checkpoint
     checkpoint_files = glob.glob('models/chatbot_epoch_*.pth')
@@ -445,12 +426,6 @@
             print("CUDA OOM: Try reducing BATCH_SIZE env variable.")
         raise
 
-<<<<<<< HEAD
-=======
-    epochs = 50  # You can change this or make it configurable
-    print("Training model...")
-    model = train(model, dataloader, optimizer, criterion, device, scheduler, start_epoch=start_epoch, epochs=start_epoch+epochs)
->>>>>>> 27a67788
     print("Training complete.")
     # Suggest using local dataset for speed if streaming is slow
     print("Tip: For even faster training, consider downloading a local subset of the dataset and training from disk instead of streaming.")
